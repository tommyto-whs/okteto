--- conflicted
+++ resolved
@@ -5,11 +5,8 @@
 	"io/ioutil"
 	"net/http"
 	"runtime"
-<<<<<<< HEAD
 	"strings"
-=======
 	"time"
->>>>>>> 42f46836
 
 	"github.com/Masterminds/semver"
 	"github.com/okteto/okteto/pkg/config"
@@ -39,34 +36,11 @@
 		return ""
 	}
 
-<<<<<<< HEAD
-	resp, err := http.Get("https://downloads.okteto.com/cli/latest")
-	if err != nil {
-		log.Infof("failed to get latest version: %s", err)
-		return ""
-	}
-
-	if resp.StatusCode != http.StatusOK {
-		log.Infof("failed to get latest version: %d", resp.StatusCode)
-		return ""
-	}
-
-	defer resp.Body.Close()
-	bodyBytes, err := ioutil.ReadAll(resp.Body)
-	if err != nil {
-		log.Infof("failed to read the latest version response: %s", err)
-		return ""
-	}
-
-	v := string(bodyBytes)
-	v = strings.TrimSuffix(v, "\n")
-=======
 	v, err := getVersion()
 	if err != nil {
 		log.Infof("failed to get the latest version from https://downloads.okteto.com/cli/latest: %s", err)
 	}
 
->>>>>>> 42f46836
 	if len(v) > 0 {
 		latest, err := semver.NewVersion(v)
 		if err != nil {
@@ -74,14 +48,8 @@
 			return ""
 		}
 
-<<<<<<< HEAD
-		log.Infof("latest version is %s", latest.String())
-
-		if latest.GreaterThan(current) {
-=======
 		// check if it's a minor or major change, we don't notify on revision
 		if shouldNotify(latest, current) {
->>>>>>> 42f46836
 			return v
 		}
 	}
@@ -92,8 +60,11 @@
 func getVersion() (string, error) {
 	resp, err := netClient.Get("https://downloads.okteto.com/cli/latest")
 	if err != nil {
-		log.Infof("failed to get latest version: %s", err)
 		return "", err
+	}
+
+	if resp.StatusCode != http.StatusCodeOK {
+		return "", fmt.Errorf("failed to get latest version, status code: %d", resp.StatusCode)
 	}
 
 	defer resp.Body.Close()
@@ -102,7 +73,9 @@
 		return "", err
 	}
 
-	return string(b), nil
+	v := string(b)
+	v = strings.TrimSuffix("\n")
+	return v, nil
 }
 
 func shouldNotify(latest, current *semver.Version) bool {
